/**
 * Copyright 2024 Google LLC
 *
 * Licensed under the Apache License, Version 2.0 (the "License");
 * you may not use this file except in compliance with the License.
 * You may obtain a copy of the License at
 *
 *     http://www.apache.org/licenses/LICENSE-2.0
 *
 * Unless required by applicable law or agreed to in writing, software
 * distributed under the License is distributed on an "AS IS" BASIS,
 * WITHOUT WARRANTIES OR CONDITIONS OF ANY KIND, either express or implied.
 * See the License for the specific language governing permissions and
 * limitations under the License.
 */

import { generate, GenerateResponseData } from '@genkit-ai/ai';
import { defineModel } from '@genkit-ai/ai/model';
import { configureGenkit, defineAction } from '@genkit-ai/core';
import { defineFlow, run } from '@genkit-ai/flow';
import {
  __forceFlushSpansForTesting,
  __getMetricExporterForTesting,
  __getSpanExporterForTesting,
  build,
  googleCloud,
} from '@genkit-ai/google-cloud';
import {
  DataPoint,
  Histogram,
  HistogramMetricData,
  ScopeMetrics,
  SumMetricData,
} from '@opentelemetry/sdk-metrics';
import { ReadableSpan } from '@opentelemetry/sdk-trace-base';
import assert from 'node:assert';
import { before, beforeEach, describe, it } from 'node:test';
import { z } from 'zod';

describe('GoogleCloudMetrics', () => {
  before(async () => {
    process.env.GENKIT_ENV = 'dev';
    const config = configureGenkit({
      // Force GCP Plugin to use in-memory metrics exporter
      plugins: [
        googleCloud({
          projectId: 'test',
          telemetryConfig: {
            forceDevExport: false,
            metricExportIntervalMillis: 100,
            metricExportTimeoutMillis: 100,
          },
        }),
      ],
      enableTracingAndMetrics: true,
      telemetry: {
        logger: '',
        instrumentation: 'googleCloud',
      },
    });
    // Wait for the telemetry plugin to be initialized
    await config.getTelemetryConfig();
  });
  beforeEach(async () => {
    __getMetricExporterForTesting().reset();
    __getSpanExporterForTesting().reset();
  });

  it('writes flow metrics', async () => {
    const testFlow = createFlow('testFlow');

    await testFlow();
    await testFlow();

    await getExportedSpans();

    const requestCounter = await getCounterMetric('genkit/flow/requests');
    const latencyHistogram = await getHistogramMetric('genkit/flow/latency');
    assert.equal(requestCounter.value, 2);
    assert.equal(requestCounter.attributes.name, 'testFlow');
    assert.equal(requestCounter.attributes.source, 'ts');
    assert.equal(requestCounter.attributes.status, 'success');
    assert.ok(requestCounter.attributes.sourceVersion);
    assert.equal(latencyHistogram.value.count, 2);
    assert.equal(latencyHistogram.attributes.name, 'testFlow');
    assert.equal(latencyHistogram.attributes.source, 'ts');
    assert.equal(latencyHistogram.attributes.status, 'success');
    assert.ok(latencyHistogram.attributes.sourceVersion);
  });

  it('writes flow failure metrics', async () => {
    const testFlow = createFlow('testFlow', async () => {
      const nothing: { missing?: any } = { missing: 1 };
      delete nothing.missing;
      return nothing.missing.explode;
    });

    assert.rejects(async () => {
      await testFlow();
    });

    await getExportedSpans();

    const requestCounter = await getCounterMetric('genkit/flow/requests');
    assert.equal(requestCounter.value, 1);
    assert.equal(requestCounter.attributes.name, 'testFlow');
    assert.equal(requestCounter.attributes.source, 'ts');
    assert.equal(requestCounter.attributes.error, 'TypeError');
    assert.equal(requestCounter.attributes.status, 'failure');
  });

  it('writes action metrics', async () => {
    const testAction = createAction('testAction');
    const testFlow = createFlow('testFlowWithActions', async () => {
      await Promise.all([
<<<<<<< HEAD
        testAction(undefined),
        testAction(undefined),
        testAction(undefined),
=======
        runAction(testAction, null),
        runAction(testAction, null),
        runAction(testAction, null),
>>>>>>> 4ca10b3e
      ]);
    });

    await testFlow();
    await testFlow();

    await getExportedSpans();

    const requestCounter = await getCounterMetric('genkit/action/requests');
    const latencyHistogram = await getHistogramMetric('genkit/action/latency');
    assert.equal(requestCounter.value, 6);
    assert.equal(requestCounter.attributes.name, 'testAction');
    assert.equal(requestCounter.attributes.source, 'ts');
    assert.equal(requestCounter.attributes.status, 'success');
    assert.ok(requestCounter.attributes.sourceVersion);
    assert.equal(latencyHistogram.value.count, 6);
    assert.equal(latencyHistogram.attributes.name, 'testAction');
    assert.equal(latencyHistogram.attributes.source, 'ts');
    assert.equal(latencyHistogram.attributes.status, 'success');
    assert.ok(latencyHistogram.attributes.sourceVersion);
  });

  it('truncates metric dimensions', async () => {
    const testFlow = createFlow('anExtremelyLongFlowNameThatIsTooBig');

    await testFlow();

    await getExportedSpans();

    const requestCounter = await getCounterMetric('genkit/flow/requests');
    const latencyHistogram = await getHistogramMetric('genkit/flow/latency');
    assert.equal(
      requestCounter.attributes.name,
      'anExtremelyLongFlowNameThatIsToo'
    );
    assert.equal(
      latencyHistogram.attributes.name,
      'anExtremelyLongFlowNameThatIsToo'
    );
  });

  it('writes action failure metrics', async () => {
    const testAction = createAction('testActionWithFailure', async () => {
      const nothing: { missing?: any } = { missing: 1 };
      delete nothing.missing;
      return nothing.missing.explode;
    });
    const testFlow = createFlow('testFlowWithFailingActions', async () => {
<<<<<<< HEAD
      await testAction(undefined);
=======
      await runAction(testAction, null);
>>>>>>> 4ca10b3e
    });

    assert.rejects(async () => {
      await testFlow();
    });

    await getExportedSpans();

    const requestCounter = await getCounterMetric('genkit/action/requests');
    assert.equal(requestCounter.value, 1);
    assert.equal(requestCounter.attributes.name, 'testActionWithFailure');
    assert.equal(requestCounter.attributes.source, 'ts');
    assert.equal(requestCounter.attributes.status, 'failure');
    assert.equal(requestCounter.attributes.error, 'TypeError');
  });

  it('writes generate metrics', async () => {
    const testModel = createModel('testModel', async () => {
      return {
        candidates: [
          {
            index: 0,
            finishReason: 'stop',
            message: {
              role: 'user',
              content: [
                {
                  text: 'response',
                },
              ],
            },
          },
        ],
        usage: {
          inputTokens: 10,
          outputTokens: 14,
          inputCharacters: 8,
          outputCharacters: 16,
          inputImages: 1,
          outputImages: 3,
        },
      };
    });

    const response = await generate({
      model: testModel,
      prompt: 'test prompt',
      config: {
        temperature: 1.0,
        topK: 3,
        topP: 5,
        maxOutputTokens: 7,
      },
    });

    await getExportedSpans();

    const requestCounter = await getCounterMetric(
      'genkit/ai/generate/requests'
    );
    const inputTokenCounter = await getCounterMetric(
      'genkit/ai/generate/input/tokens'
    );
    const outputTokenCounter = await getCounterMetric(
      'genkit/ai/generate/output/tokens'
    );
    const inputCharacterCounter = await getCounterMetric(
      'genkit/ai/generate/input/characters'
    );
    const outputCharacterCounter = await getCounterMetric(
      'genkit/ai/generate/output/characters'
    );
    const inputImageCounter = await getCounterMetric(
      'genkit/ai/generate/input/images'
    );
    const outputImageCounter = await getCounterMetric(
      'genkit/ai/generate/output/images'
    );
    const latencyHistogram = await getHistogramMetric(
      'genkit/ai/generate/latency'
    );
    assert.equal(requestCounter.value, 1);
    assert.equal(requestCounter.attributes.maxOutputTokens, 7);
    assert.equal(inputTokenCounter.value, 10);
    assert.equal(outputTokenCounter.value, 14);
    assert.equal(inputCharacterCounter.value, 8);
    assert.equal(outputCharacterCounter.value, 16);
    assert.equal(inputImageCounter.value, 1);
    assert.equal(outputImageCounter.value, 3);
    assert.equal(latencyHistogram.value.count, 1);
<<<<<<< HEAD
    for (const metric of [
=======
    for (let metric of [
>>>>>>> 4ca10b3e
      requestCounter,
      inputTokenCounter,
      outputTokenCounter,
      inputCharacterCounter,
      outputCharacterCounter,
      inputImageCounter,
      outputImageCounter,
      latencyHistogram,
    ]) {
      assert.equal(metric.attributes.modelName, 'testModel');
      assert.equal(metric.attributes.temperature, 1.0);
      assert.equal(metric.attributes.topK, 3);
      assert.equal(metric.attributes.topP, 5);
      assert.equal(metric.attributes.source, 'ts');
      assert.equal(metric.attributes.status, 'success');
      assert.ok(metric.attributes.sourceVersion);
    }
  });

  it('writes generate failure metrics', async () => {
    const testModel = createModel('failingTestModel', async () => {
      const nothing: { missing?: any } = { missing: 1 };
      delete nothing.missing;
      return nothing.missing.explode;
    });

    assert.rejects(async () => {
      return await generate({
        model: testModel,
        prompt: 'test prompt',
        config: {
          temperature: 1.0,
          topK: 3,
          topP: 5,
          maxOutputTokens: 7,
        },
      });
    });

    await getExportedSpans();

    const requestCounter = await getCounterMetric(
      'genkit/ai/generate/requests'
    );
    assert.equal(requestCounter.value, 1);
    assert.equal(requestCounter.attributes.modelName, 'failingTestModel');
    assert.equal(requestCounter.attributes.temperature, 1.0);
    assert.equal(requestCounter.attributes.topK, 3);
    assert.equal(requestCounter.attributes.topP, 5);
    assert.equal(requestCounter.attributes.source, 'ts');
    assert.equal(requestCounter.attributes.status, 'failure');
    assert.equal(requestCounter.attributes.error, 'TypeError');
    assert.ok(requestCounter.attributes.sourceVersion);
  });

  it('writes flow label to action metrics when running inside flow', async () => {
    const testAction = createAction('testAction');
    const flow = createFlow('flowNameLabelTestFlow', async () => {
<<<<<<< HEAD
      return await testAction(undefined);
=======
      return await runAction(testAction, null);
>>>>>>> 4ca10b3e
    });

    await flow();

    await getExportedSpans();

    const requestCounter = await getCounterMetric('genkit/action/requests');
    const latencyHistogram = await getHistogramMetric('genkit/action/latency');
    assert.equal(requestCounter.attributes.flowName, 'flowNameLabelTestFlow');
    assert.equal(latencyHistogram.attributes.flowName, 'flowNameLabelTestFlow');
  });

  it('writes flow label to generate metrics when running inside flow', async () => {
    const testModel = createModel('testModel', async () => {
      return {
        candidates: [
          {
            index: 0,
            finishReason: 'stop',
            message: {
              role: 'user',
              content: [
                {
                  text: 'response',
                },
              ],
            },
          },
        ],
        usage: {
          inputTokens: 10,
          outputTokens: 14,
          inputCharacters: 8,
          outputCharacters: 16,
          inputImages: 1,
          outputImages: 3,
        },
      };
    });
    const flow = createFlow('testFlow', async () => {
      return await generate({
        model: testModel,
        prompt: 'test prompt',
      });
    });

    await flow();

    await getExportedSpans();

    const metrics = [
      await getCounterMetric('genkit/ai/generate/requests'),
      await getCounterMetric('genkit/ai/generate/input/tokens'),
      await getCounterMetric('genkit/ai/generate/output/tokens'),
      await getCounterMetric('genkit/ai/generate/input/characters'),
      await getCounterMetric('genkit/ai/generate/output/characters'),
      await getCounterMetric('genkit/ai/generate/input/images'),
      await getCounterMetric('genkit/ai/generate/output/images'),
      await getHistogramMetric('genkit/ai/generate/latency'),
    ];
<<<<<<< HEAD
    for (const metric of metrics) {
=======
    for (let metric of metrics) {
>>>>>>> 4ca10b3e
      assert.equal(metric.attributes.flowName, 'testFlow');
    }
  });

  it('writes flow paths metrics', async () => {
    const flow = createFlow('pathTestFlow', async () => {
      await run('step1', async () => {
        return await run('substep_a', async () => {
          return await run('substep_b', async () => 'res1');
        });
      });
      await run('step2', async () => 'res2');
      return;
    });

    await flow();

    await getExportedSpans();

    const expectedPaths = new Set([
      '/{pathTestFlow,t:flow}/{step2,t:flowStep}',
      '/{pathTestFlow,t:flow}/{step1,t:flowStep}/{substep_a,t:flowStep}/{substep_b,t:flowStep}',
    ]);
    const pathCounterPoints = await getCounterDataPoints(
      'genkit/flow/path/requests'
    );
    const pathLatencyPoints = await getHistogramDataPoints(
      'genkit/flow/path/latency'
    );
    const paths = new Set(
      pathCounterPoints.map((point) => point.attributes.path)
    );
    assert.deepEqual(paths, expectedPaths);
    pathCounterPoints.forEach((point) => {
      assert.equal(point.value, 1);
      assert.equal(point.attributes.flowName, 'pathTestFlow');
      assert.equal(point.attributes.source, 'ts');
      assert.equal(point.attributes.status, 'success');
      assert.ok(point.attributes.sourceVersion);
    });
    pathLatencyPoints.forEach((point) => {
      assert.equal(point.value.count, 1);
      assert.equal(point.attributes.flowName, 'pathTestFlow');
      assert.equal(point.attributes.source, 'ts');
      assert.equal(point.attributes.status, 'success');
      assert.ok(point.attributes.sourceVersion);
    });
  });

  it('writes flow path failure metrics in root', async () => {
    const flow = createFlow('testFlow', async () => {
      const subPath = await run('sub-action', async () => {
        return 'done';
      });
      return Promise.reject(new Error('failed'));
    });

    assert.rejects(async () => {
      await flow();
    });

    await getExportedSpans();

    const reqPoints = await getCounterDataPoints('genkit/flow/path/requests');
    const reqStatuses = reqPoints.map((p) => [
      p.attributes.path,
      p.attributes.status,
    ]);
    assert.deepEqual(reqStatuses, [
      ['/{testFlow,t:flow}/{sub-action,t:flowStep}', 'success'],
      ['/{testFlow,t:flow}', 'failure'],
    ]);
    const latencyPoints = await getHistogramDataPoints(
      'genkit/flow/path/latency'
    );
    const latencyStatuses = latencyPoints.map((p) => [
      p.attributes.path,
      p.attributes.status,
    ]);
    assert.deepEqual(latencyStatuses, [
      ['/{testFlow,t:flow}/{sub-action,t:flowStep}', 'success'],
      ['/{testFlow,t:flow}', 'failure'],
    ]);
  });

  it('writes flow path failure metrics in subaction', async () => {
    const flow = createFlow('testFlow', async () => {
      const subPath1 = await run('sub-action-1', async () => {
        const subPath2 = await run('sub-action-2', async () => {
          return Promise.reject(new Error('failed'));
        });
        return 'done';
      });
      return 'done';
    });

    assert.rejects(async () => {
      await flow();
    });

    await getExportedSpans();

    const reqPoints = await getCounterDataPoints('genkit/flow/path/requests');
    const reqStatuses = reqPoints.map((p) => [
      p.attributes.path,
      p.attributes.status,
    ]);
    assert.deepEqual(reqStatuses, [
      [
        '/{testFlow,t:flow}/{sub-action-1,t:flowStep}/{sub-action-2,t:flowStep}',
        'failure',
      ],
    ]);
    const latencyPoints = await getHistogramDataPoints(
      'genkit/flow/path/latency'
    );
    const latencyStatuses = latencyPoints.map((p) => [
      p.attributes.path,
      p.attributes.status,
    ]);
    assert.deepEqual(latencyStatuses, [
      [
        '/{testFlow,t:flow}/{sub-action-1,t:flowStep}/{sub-action-2,t:flowStep}',
        'failure',
      ],
    ]);
  });

  it('writes flow path failure metrics in subaction', async () => {
    const flow = createFlow('testFlow', async () => {
      const subPath1 = await run('sub-action-1', async () => {
        const subPath2 = await run('sub-action-2', async () => {
          return 'done';
        });
        return Promise.reject(new Error('failed'));
      });
      return 'done';
    });

    assert.rejects(async () => {
      await flow();
    });

    await getExportedSpans();

    const reqPoints = await getCounterDataPoints('genkit/flow/path/requests');
    const reqStatuses = reqPoints.map((p) => [
      p.attributes.path,
      p.attributes.status,
    ]);
    assert.deepEqual(reqStatuses, [
      [
        '/{testFlow,t:flow}/{sub-action-1,t:flowStep}/{sub-action-2,t:flowStep}',
        'success',
      ],
      ['/{testFlow,t:flow}/{sub-action-1,t:flowStep}', 'failure'],
    ]);
    const latencyPoints = await getHistogramDataPoints(
      'genkit/flow/path/latency'
    );
    const latencyStatuses = latencyPoints.map((p) => [
      p.attributes.path,
      p.attributes.status,
    ]);
    assert.deepEqual(latencyStatuses, [
      [
        '/{testFlow,t:flow}/{sub-action-1,t:flowStep}/{sub-action-2,t:flowStep}',
        'success',
      ],
      ['/{testFlow,t:flow}/{sub-action-1,t:flowStep}', 'failure'],
    ]);
  });

  it('writes flow path failure in sub-action metrics', async () => {
    const flow = createFlow('testFlow', async () => {
      const subPath1 = await run('sub-action-1', async () => {
        return 'done';
      });
      const subPath2 = await run('sub-action-2', async () => {
        return Promise.reject(new Error('failed'));
      });
      return 'done';
    });

    assert.rejects(async () => {
      await flow();
    });

    await getExportedSpans();

    const reqPoints = await getCounterDataPoints('genkit/flow/path/requests');
    const reqStatuses = reqPoints.map((p) => [
      p.attributes.path,
      p.attributes.status,
    ]);
    assert.deepEqual(reqStatuses, [
      ['/{testFlow,t:flow}/{sub-action-1,t:flowStep}', 'success'],
      ['/{testFlow,t:flow}/{sub-action-2,t:flowStep}', 'failure'],
    ]);
    const latencyPoints = await getHistogramDataPoints(
      'genkit/flow/path/latency'
    );
    const latencyStatuses = latencyPoints.map((p) => [
      p.attributes.path,
      p.attributes.status,
    ]);
    assert.deepEqual(latencyStatuses, [
      ['/{testFlow,t:flow}/{sub-action-1,t:flowStep}', 'success'],
      ['/{testFlow,t:flow}/{sub-action-2,t:flowStep}', 'failure'],
    ]);
  });

  describe('Configuration', () => {
    it('should export only traces', async () => {
<<<<<<< HEAD
      const telemetry = new GcpOpenTelemetry({
        telemetry: {
          export: true,
=======
      const plug = await build({
        telemetryConfig: {
          forceDevExport: true,
>>>>>>> 4ca10b3e
          disableMetrics: true,
          disableTraces: false,
        },
      });
      const gcpOt = plug.telemetry.instrumentation.value;
      assert.equal(gcpOt['shouldExportTraces'](), true);
      assert.equal(gcpOt['shouldExportMetrics'](), false);
    });

    it('should export only metrics', async () => {
<<<<<<< HEAD
      const telemetry = new GcpOpenTelemetry({
        telemetry: {
          export: true,
=======
      const plug = await build({
        telemetryConfig: {
          forceDevExport: true,
>>>>>>> 4ca10b3e
          disableTraces: true,
          disableMetrics: false,
        },
      });
      const gcpOt = plug.telemetry.instrumentation.value;
      assert.equal(gcpOt['shouldExportTraces'](), false);
      assert.equal(gcpOt['shouldExportMetrics'](), true);
    });
  });

  /** Polls the in memory metric exporter until the genkit scope is found. */
  async function getGenkitMetrics(
    name: string = 'genkit',
    maxAttempts: number = 100
  ): Promise<ScopeMetrics | undefined> {
    var attempts = 0;
    while (attempts++ < maxAttempts) {
      await new Promise((resolve) => setTimeout(resolve, 50));
      const found = __getMetricExporterForTesting()
        .getMetrics()
        .find((e) => e.scopeMetrics.map((sm) => sm.scope.name).includes(name));
      if (found) {
        return found.scopeMetrics.find((e) => e.scope.name === name);
      }
    }
    assert.fail(`Waiting for metric ${name} but it has not been written.`);
  }

  /** Polls the in memory metric exporter until the genkit scope is found. */
  async function getExportedSpans(
    maxAttempts: number = 200
  ): Promise<ReadableSpan[]> {
    __forceFlushSpansForTesting();
    var attempts = 0;
    while (attempts++ < maxAttempts) {
      await new Promise((resolve) => setTimeout(resolve, 50));
      const found = __getSpanExporterForTesting().getFinishedSpans();
      if (found.length > 0) {
        return found;
      }
    }
    assert.fail(`Timed out while waiting for spans to be exported.`);
  }

  /** Finds all datapoints for a counter metric with the given name in the in memory exporter */
  async function getCounterDataPoints(
    metricName: string
  ): Promise<Array<DataPoint<number>>> {
    const genkitMetrics = await getGenkitMetrics();
    if (genkitMetrics) {
      const counterMetric: SumMetricData = genkitMetrics.metrics.find(
        (e) =>
          e.descriptor.name === metricName && e.descriptor.type === 'COUNTER'
      ) as SumMetricData;
      if (counterMetric) {
        return counterMetric.dataPoints;
      }
      assert.fail(
        `No counter metric named ${metricName} was found. Only found: ${genkitMetrics.metrics.map((e) => e.descriptor.name)}`
      );
    } else {
      assert.fail(`No genkit metrics found.`);
    }
  }

  /** Finds a counter metric with the given name in the in memory exporter */
  async function getCounterMetric(
    metricName: string
  ): Promise<DataPoint<number>> {
    const counter = await getCounterDataPoints(metricName).then((points) =>
      points.at(-1)
    );
    if (counter === undefined) {
      assert.fail(`Counter not found`);
    } else {
      return counter;
    }
  }

  /**
   * Finds all datapoints for a histogram metric with the given name in the in
   * memory exporter.
   */
  async function getHistogramDataPoints(
    metricName: string
  ): Promise<Array<DataPoint<Histogram>>> {
    const genkitMetrics = await getGenkitMetrics();
    if (genkitMetrics === undefined) {
      assert.fail('Genkit metrics not found');
    } else {
      const histogramMetric = genkitMetrics.metrics.find(
        (e) =>
          e.descriptor.name === metricName && e.descriptor.type === 'HISTOGRAM'
      ) as HistogramMetricData;
      if (histogramMetric === undefined) {
        assert.fail(
          `No histogram metric named ${metricName} was found. Only found: ${genkitMetrics.metrics.map((e) => e.descriptor.name)}`
        );
      } else {
        return histogramMetric.dataPoints;
      }
    }
  }

  /** Finds a histogram metric with the given name in the in memory exporter */
  async function getHistogramMetric(
    metricName: string
  ): Promise<DataPoint<Histogram>> {
    const metric = await getHistogramDataPoints(metricName).then((points) =>
      points.at(-1)
    );
    if (metric === undefined) {
      assert.fail('Metric not found');
    } else {
      return metric;
    }
  }

  /** Helper to create a flow with no inputs or outputs */
  function createFlow(name: string, fn: () => Promise<any> = async () => {}) {
    return defineFlow(
      {
        name,
        inputSchema: z.void(),
        outputSchema: z.any(),
      },
      fn
    );
  }

  /** Helper to create an action with no inputs or outputs */
  function createAction(
    name: string,
    fn: () => Promise<void> = async () => {}
  ) {
    return defineAction(
      {
        name,
<<<<<<< HEAD
        actionType: 'custom',
=======
        actionType: 'model',
>>>>>>> 4ca10b3e
      },
      fn
    );
  }

  /** Helper to create a model that returns the value produced by the givne
   * response function. */
  function createModel(
    name: string,
    respFn: () => Promise<GenerateResponseData>
  ) {
    return defineModel({ name }, (req) => respFn());
  }
<<<<<<< HEAD
});
=======
});

class NoOpFlowStateStore implements FlowStateStore {
  state: Record<string, string> = {};

  load(id: string): Promise<FlowState | undefined> {
    return Promise.resolve(undefined);
  }

  save(id: string, state: FlowState): Promise<void> {
    return Promise.resolve();
  }

  async list(
    query?: FlowStateQuery | undefined
  ): Promise<FlowStateQueryResponse> {
    return { flowStates: [] };
  }
}
>>>>>>> 4ca10b3e
<|MERGE_RESOLUTION|>--- conflicted
+++ resolved
@@ -19,11 +19,11 @@
 import { configureGenkit, defineAction } from '@genkit-ai/core';
 import { defineFlow, run } from '@genkit-ai/flow';
 import {
+  GcpOpenTelemetry,
+  googleCloud,
   __forceFlushSpansForTesting,
   __getMetricExporterForTesting,
   __getSpanExporterForTesting,
-  build,
-  googleCloud,
 } from '@genkit-ai/google-cloud';
 import {
   DataPoint,
@@ -113,15 +113,9 @@
     const testAction = createAction('testAction');
     const testFlow = createFlow('testFlowWithActions', async () => {
       await Promise.all([
-<<<<<<< HEAD
         testAction(undefined),
         testAction(undefined),
         testAction(undefined),
-=======
-        runAction(testAction, null),
-        runAction(testAction, null),
-        runAction(testAction, null),
->>>>>>> 4ca10b3e
       ]);
     });
 
@@ -170,11 +164,7 @@
       return nothing.missing.explode;
     });
     const testFlow = createFlow('testFlowWithFailingActions', async () => {
-<<<<<<< HEAD
       await testAction(undefined);
-=======
-      await runAction(testAction, null);
->>>>>>> 4ca10b3e
     });
 
     assert.rejects(async () => {
@@ -265,11 +255,7 @@
     assert.equal(inputImageCounter.value, 1);
     assert.equal(outputImageCounter.value, 3);
     assert.equal(latencyHistogram.value.count, 1);
-<<<<<<< HEAD
     for (const metric of [
-=======
-    for (let metric of [
->>>>>>> 4ca10b3e
       requestCounter,
       inputTokenCounter,
       outputTokenCounter,
@@ -328,11 +314,7 @@
   it('writes flow label to action metrics when running inside flow', async () => {
     const testAction = createAction('testAction');
     const flow = createFlow('flowNameLabelTestFlow', async () => {
-<<<<<<< HEAD
       return await testAction(undefined);
-=======
-      return await runAction(testAction, null);
->>>>>>> 4ca10b3e
     });
 
     await flow();
@@ -393,11 +375,7 @@
       await getCounterMetric('genkit/ai/generate/output/images'),
       await getHistogramMetric('genkit/ai/generate/latency'),
     ];
-<<<<<<< HEAD
     for (const metric of metrics) {
-=======
-    for (let metric of metrics) {
->>>>>>> 4ca10b3e
       assert.equal(metric.attributes.flowName, 'testFlow');
     }
   });
@@ -612,41 +590,27 @@
 
   describe('Configuration', () => {
     it('should export only traces', async () => {
-<<<<<<< HEAD
       const telemetry = new GcpOpenTelemetry({
         telemetry: {
           export: true,
-=======
-      const plug = await build({
-        telemetryConfig: {
-          forceDevExport: true,
->>>>>>> 4ca10b3e
           disableMetrics: true,
           disableTraces: false,
         },
       });
-      const gcpOt = plug.telemetry.instrumentation.value;
-      assert.equal(gcpOt['shouldExportTraces'](), true);
-      assert.equal(gcpOt['shouldExportMetrics'](), false);
+      assert.equal(telemetry['shouldExportTraces'](), true);
+      assert.equal(telemetry['shouldExportMetrics'](), false);
     });
 
     it('should export only metrics', async () => {
-<<<<<<< HEAD
       const telemetry = new GcpOpenTelemetry({
         telemetry: {
           export: true,
-=======
-      const plug = await build({
-        telemetryConfig: {
-          forceDevExport: true,
->>>>>>> 4ca10b3e
           disableTraces: true,
           disableMetrics: false,
         },
       });
-      const gcpOt = plug.telemetry.instrumentation.value;
-      assert.equal(gcpOt['shouldExportTraces'](), false);
-      assert.equal(gcpOt['shouldExportMetrics'](), true);
+      assert.equal(telemetry['shouldExportTraces'](), false);
+      assert.equal(telemetry['shouldExportMetrics'](), true);
     });
   });
 
@@ -778,11 +742,7 @@
     return defineAction(
       {
         name,
-<<<<<<< HEAD
         actionType: 'custom',
-=======
-        actionType: 'model',
->>>>>>> 4ca10b3e
       },
       fn
     );
@@ -796,26 +756,4 @@
   ) {
     return defineModel({ name }, (req) => respFn());
   }
-<<<<<<< HEAD
-});
-=======
-});
-
-class NoOpFlowStateStore implements FlowStateStore {
-  state: Record<string, string> = {};
-
-  load(id: string): Promise<FlowState | undefined> {
-    return Promise.resolve(undefined);
-  }
-
-  save(id: string, state: FlowState): Promise<void> {
-    return Promise.resolve();
-  }
-
-  async list(
-    query?: FlowStateQuery | undefined
-  ): Promise<FlowStateQueryResponse> {
-    return { flowStates: [] };
-  }
-}
->>>>>>> 4ca10b3e
+});